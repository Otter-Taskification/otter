--- conflicted
+++ resolved
@@ -1,39 +1,29 @@
 CC=clang
 CFLAGS=-Iinclude/
 LDFLAGS=-Llib/ -Wl,-rpath=`pwd`/lib/
-<<<<<<< HEAD
-DEBUG=-g -DDEBUG_LEVEL=3
-LIB=lib/libqueue.so
+DEBUG=-g -DDEBUG_LEVEL=3 -DDA_LEN=5 -DDA_INC=5
+LIBS=lib/libqueue.so lib/libdynamic-array.so
+BINS=demo-queue demo-dynamic-array
 EXE=demo-queue
-=======
-DEBUG=-g -DDEBUG_LEVEL=3 -DDA_LEN=5 -DDA_INC=5
-LIB=lib/libdynamic-array.so
-EXE=demo-dynamic-array
->>>>>>> 08a2cf92
 
 .PHONY: clean run
 
-all: $(EXE) $(LIB)
+all: $(BINS) $(LIBS)
 
-<<<<<<< HEAD
 lib/libqueue.so: src/dtypes/queue.c include/dtypes/queue.h
+	$(CC) $(CFLAGS) $(LDFLAGS) $(DEBUG) $< -shared -fPIC -o $@
+
+lib/libdynamic-array.so: src/dtypes/dynamic-array.c include/dtypes/dynamic-array.h
 	$(CC) $(CFLAGS) $(LDFLAGS) $(DEBUG) $< -shared -fPIC -o $@
 
 demo-queue: src/demo-queue.c include/dtypes/queue.h lib/libqueue.so
 	$(CC) $(CFLAGS) $(LDFLAGS) $(DEBUG) -lqueue $(DEBUG) $< -o $@
 
-run:
-=======
-lib/libdynamic-array.so: src/dtypes/dynamic-array.c include/dtypes/dynamic-array.h
-	$(CC) $(CFLAGS) $(LDFLAGS) $(DEBUG) $< -shared -fPIC -o $@
-
 demo-dynamic-array: src/demo-dynamic-array.c include/dtypes/dynamic-array.h lib/libdynamic-array.so
 	$(CC) $(CFLAGS) $(LDFLAGS) $(DEBUG) -ldynamic-array $(DEBUG) $< -o $@
 
-run: $(EXE) $(LIB)
->>>>>>> 08a2cf92
+run: $(EXE) $(LIBS)
 	./$(EXE)
 
 clean:
-	@rm -rf $(LIB) $(EXE)
-	+	@rm -rf $(LIBS) $(EXE)