#include <stdlib.h>
#include <dtypes/dynamic-array.h>
#include <macros/debug.h>

#if !defined(DA_LEN)
#define DEFAULT_LENGTH 1000
#else
#define DEFAULT_LENGTH DA_LEN
#endif

#if !defined(DA_INC)
#define DEFAULT_INCREMENT 1000
#else
#define DEFAULT_INCREMENT DA_INC
#endif

array_element_t *da_extend(dynamic_array_t *array, size_t new_length);

struct dynamic_array_t {
    array_element_t *begin;
    array_element_t *end;
    array_element_t *tail;
};

dynamic_array_t *
da_create(size_t length)
{
    dynamic_array_t *array = malloc(sizeof(*array));
    if (array == NULL)
    {
        LOG_ERROR("failed to create dynamic array");
        return NULL;
    }
    if (length == 0) {
        array->begin = array->tail = array->end = NULL;
        return array;
    }
    array->begin = malloc(length * sizeof(array_element_t));
    if (array->begin == NULL) {
        LOG_ERROR("failed to allocate dynamic array block of size %lu",
            length*sizeof(array_element_t));
        free(array);
        return NULL;
    }    
    array->tail = array->begin + length;
    array->end = array->begin;
    LOG_DEBUG("new dynamic array at %p", array);
    return array;
}

bool             
da_push_back(dynamic_array_t *array, array_element_t elem)
{
<<<<<<< HEAD
    if (array == NULL) {LOG_ERROR("null array pointer"); return NULL;}
    LOG_DEBUG("appending value %p to array %p", elem.ptr,  array);
=======
    if (array == NULL)
    {
        LOG_ERROR("null array pointer");
        return false;
    }
>>>>>>> 09a98c6d
    if (array->end >= array->tail)
    {
        size_t length = da_get_length(array);
        void *new_data = da_extend(array, length + DEFAULT_INCREMENT);
        if (new_data == NULL) return false;
    }
    *(array->end) = elem;
    array->end = array->end + 1;
    LOG_DEBUG("array %p appended value %p at %p",
        array, elem.ptr, array->end - 1);
    return true;
}

size_t           
da_get_length(dynamic_array_t *array)
{
    if (array == NULL) return 0;
    LOG_DEBUG("array %p has length %lu", array, array->end - array->begin);
    return (array == NULL) ? 0 : 
        (array->end - array->begin);
}

array_element_t *
da_peek_data(dynamic_array_t *array, size_t *length)
{
    if ((array == NULL) || (length == NULL))
    {
        LOG_WARN("null pointer (array=%p, length=%p)", array, length);
        return NULL;
    } else {
        *length = da_get_length(array);
        LOG_DEBUG("array %p holds data %p:%p",
            array, array->begin, array->end == NULL ? NULL : array->end-1);
        return array->begin;
    }
}

array_element_t *
da_detach_data(dynamic_array_t *array, size_t *length)
{
    if ((array == NULL) || (length == NULL))
    {
        LOG_WARN("null pointer (array=%p, length=%p)", array, length);
        return NULL;
    }
    array_element_t *data = da_peek_data(array, length);
    if (data == NULL) return NULL;
    array->begin = array->end = array->tail = NULL;
    LOG_DEBUG("array %p detached data", array);
    return data;
}

void             
da_destroy(dynamic_array_t *array)
{
    if (array == NULL) {LOG_ERROR("null array pointer"); return;}
    LOG_DEBUG("destroying array %p and data %p", array, array->begin);
    if (array->begin != NULL) free(array->begin);
    free(array);
    return;
}

array_element_t *
da_extend(dynamic_array_t *array, size_t new_length)
{
<<<<<<< HEAD
    if (array == NULL) {LOG_ERROR("null array pointer"); return NULL;}
    LOG_DEBUG("extending array %p to %lu elements",
        array, new_length);
    void *new_data = reallocarray(array->begin, new_length, sizeof(array_element_t));
=======
    if (array == NULL)
    {
        LOG_ERROR("null array pointer");
        return NULL;
    }
    LOG_DEBUG("array %p extending to %lu elements", array, new_length);
    void *new_data = reallocarray(array->begin,
        new_length, sizeof(array_element_t));
>>>>>>> 09a98c6d
    if (new_data == NULL)
    {
        LOG_ERROR("failed to extend array %p", array);
        return NULL;
    }
    if (new_data != array->begin)
    {
        LOG_DEBUG("array data was at %p now at %p", array->begin, new_data);
        size_t offset = array->end - array->begin;
        array->begin = new_data;
        array->end = array->begin + offset;
    }
    array->tail = array->begin + new_length;
    return array->begin;
}

void
da_print_array(dynamic_array_t *arr)
{
    size_t items = da_get_length(arr);
    array_element_t *array = arr->begin;

    fprintf(stderr, "\n" 
            "%12s: %p\n"
            "%12s: %lu\n"
            "%12s: %lu\n"
            "%12s: %p (%lu)\n"
            "%12s: %p (%lu)\n"
            "%12s: %p (%lu)\n\n",
            "ARRAY",    arr,
            "items",    items,
            "size",     items * sizeof(array_element_t),
            "begin",    arr->begin, (uint64_t) arr->begin,
            "end",      arr->end,   (uint64_t) arr->end,
            "tail",     arr->tail,  (uint64_t) arr->tail);

    if (items == 0) return;

    fprintf(stderr, "%12s   %-11s %-s\n", "index", "address", "value");
    for (int i=0; i<items; i++)
    {
        fprintf(stderr, "%12d - %p - 0x%06lx\n", i, &array[i], array[i].value);
    }
    fprintf(stderr, "\n");

    return;
}<|MERGE_RESOLUTION|>--- conflicted
+++ resolved
@@ -51,16 +51,11 @@
 bool             
 da_push_back(dynamic_array_t *array, array_element_t elem)
 {
-<<<<<<< HEAD
-    if (array == NULL) {LOG_ERROR("null array pointer"); return NULL;}
-    LOG_DEBUG("appending value %p to array %p", elem.ptr,  array);
-=======
     if (array == NULL)
     {
         LOG_ERROR("null array pointer");
         return false;
     }
->>>>>>> 09a98c6d
     if (array->end >= array->tail)
     {
         size_t length = da_get_length(array);
@@ -126,12 +121,6 @@
 array_element_t *
 da_extend(dynamic_array_t *array, size_t new_length)
 {
-<<<<<<< HEAD
-    if (array == NULL) {LOG_ERROR("null array pointer"); return NULL;}
-    LOG_DEBUG("extending array %p to %lu elements",
-        array, new_length);
-    void *new_data = reallocarray(array->begin, new_length, sizeof(array_element_t));
-=======
     if (array == NULL)
     {
         LOG_ERROR("null array pointer");
@@ -140,7 +129,6 @@
     LOG_DEBUG("array %p extending to %lu elements", array, new_length);
     void *new_data = reallocarray(array->begin,
         new_length, sizeof(array_element_t));
->>>>>>> 09a98c6d
     if (new_data == NULL)
     {
         LOG_ERROR("failed to extend array %p", array);
