--- conflicted
+++ resolved
@@ -62,18 +62,9 @@
             .parent_type = parent_task_region != NULL ? 
                 parent_task_region->attr.task.type : OTF2_UNDEFINED_UINT32,
             .task_status     = 0 /* no status */,
-<<<<<<< HEAD
-
-            .source_file_name_ref = src_location ? string_registry_insert(get_global_str_registry(), src_location->file) : 0,
-            .source_func_name_ref = src_location ? string_registry_insert(get_global_str_registry(), src_location->func) : 0,
-            .source_line_number = src_location ? src_location->line : 0,
-
-            .task_create_ra = task_create_ra
-=======
             .source_file_name_ref = 0,
             .source_func_name_ref = 0,
             .source_line_number = 0,
->>>>>>> 8584a8f8
         }
     };
     new->encountering_task_id = new->attr.task.parent_id;
